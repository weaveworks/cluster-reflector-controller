--- conflicted
+++ resolved
@@ -648,7 +648,6 @@
 		assert.Equal(t, "testing", aksCluster.Annotations[meta.ReconcileRequestAnnotation])
 		assert.Equal(t, "testing", aksCluster.Status.LastHandledReconcileAt)
 	})
-<<<<<<< HEAD
 
 	t.Run("Reconcile publishes events on cluster creation and removal", func(t *testing.T) {
 		ctx := context.TODO()
@@ -729,8 +728,7 @@
 		assert.Equal(t, "ClusterRemoved", mockEventRecorder.CapturedReason)
 		assert.Equal(t, "Cluster cluster-1 removed", mockEventRecorder.CapturedMessage)
 	})
-=======
->>>>>>> 27e09653
+
 }
 
 func TestReconcilingWithAnnotationChange(t *testing.T) {
